--- conflicted
+++ resolved
@@ -1,9 +1,5 @@
 # Copyright Modal Labs 2022
-<<<<<<< HEAD
-from modal import Stub, Mount
-=======
 from modal import Mount, Stub
->>>>>>> 169bb3fb
 
 stub = Stub()
 
